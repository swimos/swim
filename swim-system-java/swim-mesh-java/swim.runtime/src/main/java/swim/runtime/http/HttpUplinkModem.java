// Copyright 2015-2019 SWIM.AI inc.
//
// Licensed under the Apache License, Version 2.0 (the "License");
// you may not use this file except in compliance with the License.
// You may obtain a copy of the License at
//
//     http://www.apache.org/licenses/LICENSE-2.0
//
// Unless required by applicable law or agreed to in writing, software
// distributed under the License is distributed on an "AS IS" BASIS,
// WITHOUT WARRANTIES OR CONDITIONS OF ANY KIND, either express or implied.
// See the License for the specific language governing permissions and
// limitations under the License.

package swim.runtime.http;

import swim.api.http.HttpUplink;
import swim.codec.Decoder;
import swim.http.HttpRequest;
import swim.http.HttpResponse;
import swim.runtime.AbstractUplinkContext;
import swim.runtime.HttpBinding;
import swim.runtime.HttpContext;
import swim.runtime.LinkBinding;
import swim.runtime.LinkKeys;
import swim.runtime.NodeBinding;
import swim.structure.Value;
import swim.uri.Uri;

public abstract class HttpUplinkModem extends AbstractUplinkContext implements HttpContext, HttpUplink {
  protected final HttpBinding linkBinding;
  protected final Value linkKey;

  protected HttpUplinkModem(HttpBinding linkBinding, Value linkKey) {
    this.linkBinding = linkBinding;
    this.linkKey = linkKey.commit();
  }

  protected HttpUplinkModem(HttpBinding linkBinding) {
    this(linkBinding, LinkKeys.generateLinkKey());
  }

  @Override
  public final HttpBinding linkWrapper() {
    return this.linkBinding.linkWrapper();
  }

  @Override
  public final HttpBinding linkBinding() {
    return this.linkBinding;
  }

  @Override
  public final Uri hostUri() {
    return this.linkBinding.hostUri();
  }

  @Override
  public final Uri nodeUri() {
    return this.linkBinding.nodeUri();
  }

  @Override
  public final Uri laneUri() {
    return this.linkBinding.laneUri();
  }

  @Override
  public final Value linkKey() {
    return this.linkKey;
  }

  @Override
  public final Uri requestUri() {
    return this.linkBinding.requestUri();
  }

  @Override
  public final HttpRequest<?> request() {
    return this.linkBinding.request();
  }

  @Override
  public HttpUplinkModem observe(Object observer) {
    super.observe(observer);
    return this;
  }

  @Override
  public HttpUplinkModem unobserve(Object observer) {
    super.unobserve(observer);
    return this;
  }

  @Override
  public abstract Decoder<Object> decodeRequestUp(HttpRequest<?> request);

  @Override
  public abstract void willRequestUp(HttpRequest<?> request);

  @Override
  public abstract void didRequestUp(HttpRequest<Object> request);

  @Override
  public abstract void doRespondUp(HttpRequest<Object> request);

  @Override
  public abstract void willRespondUp(HttpResponse<?> response);

  public void writeResponse(HttpResponse<?> response) {
    this.linkBinding.writeResponse(response);
  }

  @Override
<<<<<<< HEAD
  public abstract void didRespondUp(HttpResponse<?> response);
=======
  public abstract void didRespond(HttpResponse<?> response);

  @Override
  public void openMetaUplink(LinkBinding uplink, NodeBinding metaUplink) {
    laneBinding().openMetaUplink(uplink, metaUplink);
  }
>>>>>>> 69ec72ec
}<|MERGE_RESOLUTION|>--- conflicted
+++ resolved
@@ -112,14 +112,10 @@
   }
 
   @Override
-<<<<<<< HEAD
   public abstract void didRespondUp(HttpResponse<?> response);
-=======
-  public abstract void didRespond(HttpResponse<?> response);
 
   @Override
   public void openMetaUplink(LinkBinding uplink, NodeBinding metaUplink) {
     laneBinding().openMetaUplink(uplink, metaUplink);
   }
->>>>>>> 69ec72ec
 }