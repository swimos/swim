--- conflicted
+++ resolved
@@ -60,17 +60,14 @@
 
   @Override
   public HostBinding createHost(HostAddress hostAddress) {
-    if (hostAddress.hostUri().host().isDefined() && !"swim".equals(hostAddress.partKey().stringValue(null))) {
+    final Uri hostUri = hostAddress.hostUri();
+    if (hostUri.host().isDefined() && !"swim".equals(hostAddress.partKey().stringValue(null))) {
       final IpInterface endpoint = kernelWrapper().unwrapKernel(IpInterface.class);
-<<<<<<< HEAD
       return new RemoteWarpHostClient(hostUri, endpoint, warpSettings());
     } else if (hostUri != null && hostUri.host().isDefined()
-        && "http".equals(hostUri.scheme().name()) && "https".equals(hostUri.scheme().name())) {
+        && ("http".equals(hostUri.scheme().name()) || "https".equals(hostUri.scheme().name()))) {
       final IpInterface endpoint = kernelWrapper().unwrapKernel(IpInterface.class);
       return new RemoteHttpHostClient(hostUri, endpoint, httpSettings());
-=======
-      return new RemoteHostClient(hostAddress.hostUri(), endpoint, warpSettings());
->>>>>>> 69ec72ec
     }
     return super.createHost(hostAddress);
   }
@@ -82,7 +79,7 @@
       final IpInterface endpoint = kernelWrapper().unwrapKernel(IpInterface.class);
       return new RemoteWarpHostClient(hostUri, endpoint, warpSettings());
     } else if (hostUri != null && hostUri.host().isDefined()
-        && "http".equals(hostUri.scheme().name()) && "https".equals(hostUri.scheme().name())) {
+        && ("http".equals(hostUri.scheme().name()) || "https".equals(hostUri.scheme().name()))) {
       final IpInterface endpoint = kernelWrapper().unwrapKernel(IpInterface.class);
       return new RemoteHttpHostClient(hostUri, endpoint, httpSettings());
     }
