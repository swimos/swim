--- conflicted
+++ resolved
@@ -37,12 +37,7 @@
 import swim.warp.SyncRequest;
 
 class RemoteWarpDownlink implements WarpBinding, PullRequest<Envelope> {
-<<<<<<< HEAD
   final RemoteWarpHost host;
-
-=======
-  final RemoteHost host;
->>>>>>> fca5f2b1
   final Uri remoteNodeUri;
   final Uri nodeUri;
   final Uri laneUri;
